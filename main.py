#!/usr/bin/env python3

import structlog
from fastapi.responses import FileResponse
from nicegui import app, ui

from src.ai_service import AIService
from src.config import config

logger = structlog.get_logger()

try:
    config.validate()
except ValueError as e:
    print(f"❌ Configuration Error: {e}")
    print("Please create a .env file with your DEEPSEEK_API_KEY")
    exit(1)

ai_service = AIService()
messages: list[dict[str, str]] = []
app.add_static_files("/branding", "branding")
app.add_static_files("/public", "public")

# Add routes for PWA assets
@app.get("/service_worker.js")
async def service_worker():
    return FileResponse("service_worker.js")

@app.get("/manifest.json")
async def manifest():
    return FileResponse("public/manifest.json")

@ui.page("/")
def main() -> None:

    logger.info("page_loaded", path="/")

    palette = config.palette
    status = config.status_colors

    # Use NiceGUI's default dark mode functionality
    dark = ui.dark_mode()

    # Set comprehensive MammoChat colors for both light and dark themes
    ui.colors(
        primary=palette["primary"],
        secondary=palette["secondary"],
        accent=palette["accent"],
        positive=status["positive"],
        negative=status["negative"],
        info=status["info"],
        warning=status["warning"],
        dark="auto",  # Enable automatic dark mode detection
    )

    ui.add_head_html(f"""
        <!-- PWA Visual Meta Tags -->
        <meta name="theme-color" content="{palette['primary']}" media="(prefers-color-scheme: light)">
        <meta name="theme-color" content="{palette['text']}" media="(prefers-color-scheme: dark)">
        <meta name="viewport" content="width=device-width, initial-scale=1.0, maximum-scale=1.0, user-scalable=no">

        <!-- Apple PWA Visual Support -->
        <meta name="apple-mobile-web-app-capable" content="yes">
        <meta name="apple-mobile-web-app-status-bar-style" content="default">
        <meta name="apple-mobile-web-app-title" content="MammoChat">
        <link rel="apple-touch-icon" href="/branding/apple-touch-icon.png">

        <!-- Microsoft PWA Visual Support -->
        <meta name="msapplication-TileColor" content="{palette['primary']}">

        <!-- PWA Manifest for metadata only -->
        <link rel="manifest" href="/manifest.json">

        <script>
            // Minimal service worker registration - just prevents 404 errors
            if ('serviceWorker' in navigator) {{
                window.addEventListener('load', function() {{
                    navigator.serviceWorker.register('/service_worker.js')
                        .catch(function(error) {{
                            console.log('ServiceWorker registration failed: ', error);
                        }});
                }});
            }}
        </script>
    """)


    # Simplified CSS using NiceGUI's built-in dark mode
    ui.add_css(f"""
        @import url('https://fonts.googleapis.com/css2?family=Inter:wght@400;500;600&display=swap');

<<<<<<< HEAD
        /* Basic styling */
        html, body {{
=======
        body {{
            background: linear-gradient(135deg, {config.mint} 0%, {config.background} 30%, #FFFCF9 100%) !important;
>>>>>>> 2e4439b9
            font-family: 'Inter', system-ui, sans-serif !important;
            background: linear-gradient(135deg, #FAFBFC 0%, #FFF5F7 100%) !important;
            color: {config.palette["text"]} !important;
        }}

<<<<<<< HEAD
        /* Dark mode handled by NiceGUI's built-in system */
        body.body--dark {{
            background: linear-gradient(135deg, #1a1a1a 0%, #2d2d2d 100%) !important;
            color: #f0f0f0 !important;
        }}

        /* MammoChat branding for light mode */
        .q-header {{ background: linear-gradient(135deg, #F4B8C5 0%, #E8A0B8 100%) !important; }}
        .q-footer {{ background: rgba(248, 250, 252, 0.95) !important; }}

        /* Dark mode header and footer handled by NiceGUI */
        body.body--dark .q-header {{ background: linear-gradient(135deg, #2d1b2d 0%, #3d2d4d 100%) !important; }}
        body.body--dark .q-footer {{ background: rgba(30, 30, 30, 0.95) !important; }}

        /* Selection styling */
        ::selection {{ background: rgba(244, 184, 197, 0.3) !important; }}
        body.body--dark ::selection {{ background: rgba(167, 227, 213, 0.3) !important; }}

        /* Responsive header improvements */
        .q-header .row {{
            min-width: 0; /* Prevent flex item overflow */
        }}

        .q-header img {{
            flex-shrink: 0; /* Prevent logo from shrinking */
            max-width: 100%; /* Ensure logo fits container */
        }}

        /* Mobile-first responsive adjustments */
        @media (max-width: 480px) {{
            .q-header .row {{
                padding-left: 0.5rem !important;
                padding-right: 0.5rem !important;
            }}
            .q-header .q-btn {{ margin-left: 0.25rem; }}
        }}

        /* Ensure logo never overflows on very small screens */
        @media (max-width: 320px) {{
            .q-header img {{
                max-width: 100px !important;
            }}
        }}

        /* Nuclear option - eliminate ALL message backgrounds and labels */
        .q-message,
        .q-message-sent,
        .q-message-received,
        .q-message-label,
        .q-message-label-container,
        .q-message-sent .q-message-label,
        .q-message-received .q-message-label,
        .q-message__label,
        .q-message__label-container,
        [class*="message"],
        [class*="label"],
        div[class*="message"] [class*="label"],
        .q-message > div,
        .q-message-sent > div,
        .q-message-received > div {{
            background: transparent !important;
            background-color: transparent !important;
            border: none !important;
            box-shadow: none !important;
            outline: none !important;
        }}

        /* Hide labels completely */
        .q-message-label,
        .q-message-label-container,
        .q-message__label,
        .q-message__label-container {{
            display: none !important;
            opacity: 0 !important;
            visibility: hidden !important;
            height: 0 !important;
            width: 0 !important;
            margin: 0 !important;
            padding: 0 !important;
            overflow: hidden !important;
            position: absolute !important;
            left: -9999px !important;
            top: -9999px !important;
            z-index: -1 !important;
        }}

        /* Force message content to start at top */
        .q-message-text,
        .q-message-sent .q-message-text,
        .q-message-received .q-message-text {{
            margin-top: 0 !important;
            padding-top: 0 !important;
            background: transparent !important;
        }}

        /* Restore default Quasar message pointers/tails with proper styling */
        .q-message-sent::after {{
            display: block !important;
            content: "" !important;
            position: absolute !important;
            bottom: 0 !important;
            right: -8px !important;
            width: 0 !important;
            height: 0 !important;
            border: 8px solid transparent !important;
            border-left: 8px solid #F4B8C5 !important;
            border-bottom: none !important;
        }}

        .q-message-received::before {{
            display: block !important;
            content: "" !important;
            position: absolute !important;
            bottom: 0 !important;
            left: -8px !important;
            width: 0 !important;
            height: 0 !important;
            border: 8px solid transparent !important;
            border-right: 8px solid #f3f4f6 !important;
            border-bottom: none !important;
        }}

        /* Dark mode tails */
        body.body--dark .q-message-sent::after {{
            border-left-color: #F4B8C5 !important;
        }}

        body.body--dark .q-message-received::before {{
            border-right-color: #374151 !important;
        }}

        /* Make message container background blend seamlessly */
        .q-message-container,
        [class*="message"] > div,
        .q-chat__messages,
        .q-chat-message {{
            background: transparent !important;
            background-color: transparent !important;
        }}

        /* Ensure the chat area blends with messages */
        .q-chat,
        .q-chat__content,
        .q-chat__messages-container {{
            background: transparent !important;
            background-color: transparent !important;
        }}

        /* ChatGPT/iMessage style message bubbles */
        .q-message-sent {{
            background-color: #F4B8C5 !important; /* Pink background for user */
            color: white !important;
            border-radius: 18px !important;
            margin: 4px 12px 4px 50px !important; /* Right side spacing */
            padding: 12px 16px !important;
            max-width: 80% !important;
            align-self: flex-end !important;
            word-wrap: break-word !important;
            overflow-wrap: break-word !important;
            white-space: pre-wrap !important;
        }}

        .q-message-received {{
            background-color: #f3f4f6 !important; /* Light grey for AI */
            color: #1f2937 !important; /* Dark text */
            border-radius: 18px !important;
            margin: 4px 50px 4px 12px !important; /* Left side spacing */
            padding: 12px 16px !important;
            max-width: 80% !important;
            align-self: flex-start !important;
            word-wrap: break-word !important;
            overflow-wrap: break-word !important;
            white-space: pre-wrap !important;
=======
        /* Cohesive header with subtle pink tinge */
        .q-header {{
            background: linear-gradient(135deg, rgba(255, 252, 254, 0.90) 0%, rgba(254, 250, 253, 0.85) 100%) !important;
            backdrop-filter: blur(12px) !important;
            border-bottom: 1px solid rgba(232, 212, 218, 0.6) !important;
            box-shadow: 0 2px 10px rgba(244, 184, 197, 0.14) !important;
        }}

        /* Cohesive user messages */
        .q-message-sent .q-message-text {{
            background: linear-gradient(135deg, {config.primary_dark} 0%, {config.success} 100%) !important;
            color: white !important;
            border-radius: 16px !important;
            border-bottom-right-radius: 4px !important;
            box-shadow: 0 2px 10px rgba(199, 229, 212, 0.18) !important;
        }}

        /* Cohesive assistant messages */
        .q-message-received .q-message-text {{
            background: linear-gradient(135deg, {config.surface} 0%, rgba(254, 252, 255, 0.8) 100%) !important;
            color: {config.text} !important;
            border-radius: 16px !important;
            border-bottom-left-radius: 4px !important;
            border: 1px solid rgba(232, 212, 218, 0.7) !important;
            box-shadow: 0 2px 10px rgba(244, 184, 197, 0.08) !important;
>>>>>>> 2e4439b9
        }}

        /* Dark mode styling */
        body.body--dark .q-message-sent {{
            background-color: #F4B8C5 !important;
            color: white !important;
        }}

        body.body--dark .q-message-received {{
            background-color: #374151 !important;
            color: #f9fafb !important;
        }}

<<<<<<< HEAD
        /* Message container styling for proper chat layout */
        .q-message-container {{
            display: flex !important;
            flex-direction: column !important;
            gap: 8px !important;
        }}

        /* Ensure message container allows proper alignment */
        .q-message-container,
        [class*="message"] > div {{
            display: flex !important;
            flex-direction: column !important;
        }}

        /* Ensure text content follows bubble colors */
        .q-message-sent p {{
            color: white !important;
        }}

        .q-message-received p {{
            color: #374151 !important;
=======
        /* Cohesive button styling */
        .q-btn {{
            background: linear-gradient(135deg, {config.primary_dark} 0%, {config.success} 100%) !important;
            color: white !important;
            border-radius: 10px !important;
            font-weight: 600 !important;
            box-shadow: 0 2px 10px rgba(199, 229, 212, 0.18) !important;
            transition: all 0.2s ease !important;
        }}

        .q-btn:hover {{
            transform: translateY(-1px) !important;
            box-shadow: 0 4px 14px rgba(199, 229, 212, 0.28) !important;
            background: linear-gradient(135deg, {config.success} 0%, {config.primary_dark} 100%) !important;
>>>>>>> 2e4439b9
        }}

        body.body--dark .q-message-sent p {{
            color: white !important;
        }}

        body.body--dark .q-message-received p {{
            color: #f9fafb !important;
        }}

        /* Chat message text content */
        .q-message-sent div {{
            color: white !important;
        }}

        .q-message-received div {{
            color: #374151 !important;
        }}

        body.body--dark .q-message-sent div {{
            color: white !important;
        }}

<<<<<<< HEAD
        body.body--dark .q-message-received div {{
            color: #f9fafb !important;
        }}

        /* Theme-aware footer elements */
        .theme-aware-footer-btn,
        .q-footer .q-btn {{
            color: var(--q-primary) !important;
            background: rgba(244, 184, 197, 0.1) !important;
            border: 1px solid rgba(244, 184, 197, 0.3) !important;
            transition: all 0.3s ease !important;
        }}

        .theme-aware-footer-btn:hover,
        .q-footer .q-btn:hover {{
            background: rgba(244, 184, 197, 0.2) !important;
            border-color: rgba(244, 184, 197, 0.5) !important;
            transform: translateY(-1px) !important;
        }}

        body.body--dark .theme-aware-footer-btn,
        body.body--dark .q-footer .q-btn {{
            color: var(--q-primary) !important;
            background: rgba(244, 184, 197, 0.15) !important;
            border: 1px solid rgba(244, 184, 197, 0.4) !important;
        }}

        body.body--dark .theme-aware-footer-btn:hover,
        body.body--dark .q-footer .q-btn:hover {{
            background: rgba(244, 184, 197, 0.25) !important;
            border-color: rgba(244, 184, 197, 0.6) !important;
        }}

        /* Theme-aware input styling */
        .theme-aware-input .q-field__control {{
            background: rgba(255, 255, 255, 0.8) !important;
            border-radius: 24px !important;
        }}

        body.body--dark .theme-aware-input .q-field__control {{
            background: rgba(255, 255, 255, 0.05) !important;
            border: 1px solid rgba(255, 255, 255, 0.2) !important;
        }}

        /* Ensure all interactive elements use theme colors */
        .q-btn {{
            transition: all 0.3s ease !important;
        }}

        /* Theme-aware page background */
        .q-page {{
            background: transparent !important;
        }}

        /* Proper scrollbar styling for both themes */
        ::-webkit-scrollbar {{
            width: 8px;
=======
        /* Cohesive footer */
        .q-footer {{
            background: linear-gradient(135deg, rgba(255, 252, 254, 0.90) 0%, rgba(254, 250, 253, 0.85) 100%) !important;
            backdrop-filter: blur(12px) !important;
            border-top: 1px solid rgba(232, 212, 218, 0.6) !important;
            box-shadow: 0 -2px 10px rgba(244, 184, 197, 0.14) !important;
        }}

        /* Cohesive selection colors */
        ::selection {{
            background: rgba(199, 229, 212, 0.25) !important;
            color: {config.text} !important;
>>>>>>> 2e4439b9
        }}

        ::-webkit-scrollbar-track {{
            background: rgba(0, 0, 0, 0.1);
        }}

        ::-webkit-scrollbar-thumb {{
            background: var(--q-primary);
            border-radius: 4px;
        }}

        ::-webkit-scrollbar-thumb:hover {{
            background: var(--q-primary);
            opacity: 0.8;
        }}

        body.body--dark ::-webkit-scrollbar-track {{
            background: rgba(255, 255, 255, 0.1);
        }}

        body.body--dark ::-webkit-scrollbar-thumb {{
            background: var(--q-accent);
        }}

        /* Cohesive healthcare dark mode */
        body.body--dark {{
            background: linear-gradient(135deg, #1A1A1A 0%, #2D1B2E 60%, #1E1E1E 100%) !important;
            color: #F8FAFC !important;
        }}

        body.body--dark .q-header {{
            background: linear-gradient(135deg, rgba(45, 27, 46, 0.92) 0%, rgba(50, 30, 48, 0.88) 100%) !important;
            border-bottom: 1px solid rgba(71, 85, 105, 0.8) !important;
            box-shadow: 0 2px 12px rgba(45, 27, 46, 0.28) !important;
        }}

        body.body--dark .q-header .text-gray-600,
        body.body--dark .q-header .text-amber-400,
        body.body--dark .q-toolbar__title {{
            color: #E2E8F0 !important;
        }}

        body.body--dark .q-footer {{
            background: linear-gradient(135deg, rgba(45, 27, 46, 0.92) 0%, rgba(50, 30, 48, 0.88) 100%) !important;
            border-top: 1px solid rgba(71, 85, 105, 0.8) !important;
            box-shadow: 0 -2px 12px rgba(45, 27, 46, 0.28) !important;
        }}

        body.body--dark .q-message-received .q-message-text {{
            background: #374151 !important;
            color: #F1F5F9 !important;
            border: 1px solid #4B5563 !important;
        }}

        body.body--dark .q-message-received .q-message-text * {{
            color: #F1F5F9 !important;
        }}

        body.body--dark .q-field--outlined .q-field__control {{
            background: #374151 !important;
            border-color: #4B5563 !important;
            color: #F1F5F9 !important;
        }}

        body.body--dark .q-field--outlined.q-field__focused .q-field__control {{
            border-color: {config.mint} !important;
            border-width: 2px !important;
            box-shadow: 0 0 0 3px rgba(199, 229, 212, 0.15) !important;
        }}

        body.body--dark .q-field__native {{
            color: #F1F5F9 !important;
        }}

        body.body--dark .q-field__native::placeholder {{
            color: #9CA3AF !important;
        }}

        /* Cohesive dark mode buttons */
        body.body--dark .q-btn {{
            background: linear-gradient(135deg, {config.primary_dark} 0%, {config.success} 100%) !important;
            color: white !important;
            box-shadow: 0 2px 12px rgba(45, 27, 46, 0.32) !important;
        }}

        body.body--dark .q-btn:hover {{
            background: linear-gradient(135deg, {config.success} 0%, {config.primary_dark} 100%) !important;
            box-shadow: 0 4px 16px rgba(199, 229, 212, 0.24) !important;
        }}

        /* Dark mode footer button */
        body.body--dark .q-footer .q-row .q-btn {{
            background: {config.slate_gray} !important;
            color: white !important;
            border: 1px solid {config.slate_gray} !important;
        }}

        body.body--dark .q-footer .q-row .q-btn:hover {{
            background: {config.text} !important;
            border-color: {config.text} !important;
            box-shadow: 0 2px 8px rgba(90, 79, 92, 0.3) !important;
        }}

        /* Dark mode logo and text */
        body.body--dark .q-header .text-gray-600,
        body.body--dark .q-header .text-amber-400,
        body.body--dark .q-toolbar__title {{
            color: #E2E8F0 !important;
        }}

        /* Dark mode markdown */
        body.body--dark .markdown p {{
            color: #CBD5E1 !important;
        }}

        body.body--dark .markdown strong {{
            color: #F1F5F9 !important;
        }}
    """)

    # Layout styling
    ui.query('.q-page').classes('flex')
    ui.query('.nicegui-content').classes('w-full')

    async def send() -> None:
        question = text.value
        text.value = ""

        if not question.strip():
            logger.warning("empty_message_submitted")
            return

        logger.info("user_message_received", length=len(question))

        # Add user message
        messages.append({"role": "user", "content": question})

        # Display messages with proper NiceGUI theming and sanitization
        with message_container:
            # User message - pink branding colors
            ui.chat_message(text=question, name="You", sent=True).props('bg-color=primary text-color=white')
            # Assistant response - grey styling
            response_message = ui.chat_message(name="MammoChat", sent=False).props('bg-color=grey-3 text-color=grey-9')

        # Scroll down after user message is sent
        await ui.run_javascript("window.scrollTo({top: document.body.scrollHeight, behavior: 'smooth'})")

        # Minimal thinking indicator - use pink color directly
        with response_message:
            ui.spinner(type="dots", size="sm").props('color=pink').classes('opacity-60')

        logger.info("streaming_ai_response", history_length=len(messages)-1)

        # Stream AI response
        response = ""
        chunk_count = 0
        try:
            print(f"📨 [DEBUG] Starting to stream AI response for question: '{question[:50]}...'")
            async for chunk in ai_service.stream_chat(question, messages[:-1]):
                response += chunk
                chunk_count += 1
                print(f"📨 [DEBUG] Received chunk {chunk_count}: '{chunk}' (total: {len(response)})")

                # Update the message in real-time
                response_message.clear()
                with response_message:
                    ui.html(response, sanitize=False)
                ui.run_javascript("window.scrollTo(0, document.body.scrollHeight)")

            print(f"📨 [DEBUG] AI response streaming completed - {chunk_count} chunks, {len(response)} chars")
            logger.info("ai_response_complete", chunks=chunk_count, length=len(response))
        except Exception as e:
            logger.error("ai_response_failed", error=str(e))
            response_message.clear()
            with response_message:
                ui.html(f"<p>⚠️ Error: {str(e)}</p>", sanitize=False)

        # Store response in message history (thinking indicator auto-cleared when message updated)
        messages.append({"role": "assistant", "content": response})

        # Auto-scroll to bottom
        ui.run_javascript("window.scrollTo(0, document.body.scrollHeight)")

    def new_conversation() -> None:
        messages.clear()
        message_container.clear()
        logger.info("new_conversation_started")

    # Clean header with white logo and visible tagline
    with ui.header().classes("q-header"):
        with ui.row().classes("w-full items-center justify-between px-2 sm:px-4 py-3 max-w-4xl mx-auto"):
            # Left side: Logo and tagline
            with ui.row().classes('items-center gap-2 sm:gap-3 flex-shrink-0'):
                ui.html('''
                <div class="flex items-center">
                    <svg width="32" height="32" viewBox="0 0 64 64" fill="none" xmlns="http://www.w3.org/2000/svg" class="sm:w-10 sm:h-10 w-8 h-8">
                        <path d="M48 16C48 11.5817 44.4183 8 40 8H16C11.5817 8 8 11.5817 8 16V36C8 40.4183 11.5817 44 16 44H20V52L28 44H40C44.4183 44 48 40.4183 48 36V16Z"
                              fill="white" opacity="0.9"/>
                        <path d="M28 20C28 16.6863 30.6863 14 34 14C35.6569 14 37.1569 14.6716 38.2426 15.7574C39.3284 14.6716 40.8284 14 42.4853 14C45.799 14 48.4853 16.6863 48.4853 20C48.4853 21.3062 48.0615 22.512 47.3431 23.4853L38.2426 32.5858L29.1421 23.4853C28.4237 22.512 28 21.3062 28 20Z"
                              fill="white"/>
                    </svg>
                    <span class="text-white font-bold text-lg sm:text-xl ml-2 sm:ml-3">MammoChat</span>
                </div>
                ''', sanitize=False).classes('flex items-center')
                ui.label('Your journey, together').classes('text-xs sm:text-sm text-white opacity-80 ml-3 sm:ml-4')
                ui.label('Your journey, together').classes('text-xs sm:text-sm text-white opacity-80 hidden xs:inline')

            # Right side: Dark mode toggle
            with ui.row().classes('items-center gap-2 flex-shrink-0'):
                # Dark mode toggle
                ui.button(icon='dark_mode', on_click=lambda: dark.toggle()).props('flat dense color=white').classes('flex-shrink-0')

    # Spacious, comfortable message area
    with ui.column().classes("w-full max-w-3xl mx-auto flex-grow items-stretch py-6 px-4"):
        message_container = ui.column().classes("items-stretch")

        # Welcome message when app first loads - grey AI styling
        with message_container:
            welcome = ui.chat_message(name="MammoChat", sent=False).props('bg-color=grey-3 text-color=grey-9')
            with welcome:
                ui.label('''
Welcome to MammoChat!

I'm here to support you on your breast cancer journey. I can help you:

- Find clinical trials that match your situation
- Connect with communities of patients with similar experiences
- Understand information about treatments and options
- Navigate your healthcare with confidence

How can I support you today?
                '''.strip()).classes('whitespace-pre-wrap')

    # Theme-aware footer with input area
    with ui.footer().classes("q-footer"):
        with ui.row().classes("w-full items-center gap-3 px-4 py-3 max-w-4xl mx-auto"):
            # New conversation button - theme-aware styling
            ui.button(icon="add", on_click=new_conversation) \
                .props("round unelevated") \
                .classes("theme-aware-footer-btn") \
                .tooltip('Start a new conversation')

            # Text input - theme-aware styling
            text = (
                ui.textarea(placeholder="Share what's on your mind...")
                .props("outlined autogrow rounded")
                .classes("flex-grow theme-aware-input")
                .style("max-height: 120px;")
                .on("keydown.enter", send)
            )

            # Send button - theme-aware styling
            ui.button(icon="send", on_click=send) \
                .props("round unelevated") \
                .classes("theme-aware-footer-btn") \
                .tooltip('Send message')


# Run the application
if __name__ in {"__main__", "__mp_main__"}:
    logger.info("starting_application", host=config.host, port=config.port)
    ui.run(
        title="MammoChat",
        host=config.host,
        port=config.port,
        reload=False,
        show=True,
    )<|MERGE_RESOLUTION|>--- conflicted
+++ resolved
@@ -1,4 +1,8 @@
 #!/usr/bin/env python3
+"""MammoChat - Compassionate AI support for breast cancer patients.
+
+Modern, sophisticated UI built with pure NiceGUI, Tailwind, and Quasar.
+"""
 
 import structlog
 from fastapi.responses import FileResponse
@@ -9,6 +13,7 @@
 
 logger = structlog.get_logger()
 
+# Validate configuration
 try:
     config.validate()
 except ValueError as e:
@@ -16,266 +21,88 @@
     print("Please create a .env file with your DEEPSEEK_API_KEY")
     exit(1)
 
+# Initialize AI service
 ai_service = AIService()
+
+# Conversation history
 messages: list[dict[str, str]] = []
+
+# Theme colors from centralized config
+
+# PWA Setup
 app.add_static_files("/branding", "branding")
-app.add_static_files("/public", "public")
-
-# Add routes for PWA assets
+
+
+@app.get("/manifest.json")
+def manifest() -> FileResponse:
+    """Serve PWA manifest."""
+    return FileResponse("manifest.json", media_type="application/manifest+json")
+
+
 @app.get("/service_worker.js")
-async def service_worker():
-    return FileResponse("service_worker.js")
-
-@app.get("/manifest.json")
-async def manifest():
-    return FileResponse("public/manifest.json")
+def service_worker() -> FileResponse:
+    """Serve service worker for offline support."""
+    return FileResponse("service_worker.js", media_type="application/javascript")
+
+
+@app.get("/apple-touch-icon.png")
+def apple_icon() -> FileResponse:
+    """Serve Apple touch icon."""
+    return FileResponse("branding/apple-touch-icon.png", media_type="image/png")
+
 
 @ui.page("/")
 def main() -> None:
+    """Main chat page with sophisticated modern design."""
 
     logger.info("page_loaded", path="/")
 
-    palette = config.palette
-    status = config.status_colors
-
-    # Use NiceGUI's default dark mode functionality
-    dark = ui.dark_mode()
-
-    # Set comprehensive MammoChat colors for both light and dark themes
+    # Theme-based color palette
     ui.colors(
-        primary=palette["primary"],
-        secondary=palette["secondary"],
-        accent=palette["accent"],
-        positive=status["positive"],
-        negative=status["negative"],
-        info=status["info"],
-        warning=status["warning"],
-        dark="auto",  # Enable automatic dark mode detection
+        primary=config.primary,
+        secondary=config.secondary,
+        accent=config.accent,
+        positive=config.success,
+        negative=config.error,
+        info=config.info,
+        warning=config.warning,
+        dark=config.charcoal,
     )
 
+    # PWA metadata with theme-based colors
     ui.add_head_html(f"""
-        <!-- PWA Visual Meta Tags -->
-        <meta name="theme-color" content="{palette['primary']}" media="(prefers-color-scheme: light)">
-        <meta name="theme-color" content="{palette['text']}" media="(prefers-color-scheme: dark)">
+        <link rel="manifest" href="/manifest.json">
+        <meta name="theme-color" content="{config.primary}" media="(prefers-color-scheme: light)">
+        <meta name="theme-color" content="{config.charcoal}" media="(prefers-color-scheme: dark)">
+        <meta name="apple-mobile-web-app-capable" content="yes">
+        <meta name="apple-mobile-web-app-status-bar-style" content="black-translucent">
+        <meta name="apple-mobile-web-app-title" content="{config.app_name}">
+        <link rel="apple-touch-icon" href="/apple-touch-icon.png">
         <meta name="viewport" content="width=device-width, initial-scale=1.0, maximum-scale=1.0, user-scalable=no">
-
-        <!-- Apple PWA Visual Support -->
-        <meta name="apple-mobile-web-app-capable" content="yes">
-        <meta name="apple-mobile-web-app-status-bar-style" content="default">
-        <meta name="apple-mobile-web-app-title" content="MammoChat">
-        <link rel="apple-touch-icon" href="/branding/apple-touch-icon.png">
-
-        <!-- Microsoft PWA Visual Support -->
-        <meta name="msapplication-TileColor" content="{palette['primary']}">
-
-        <!-- PWA Manifest for metadata only -->
-        <link rel="manifest" href="/manifest.json">
-
+    """)
+
+    # Register service worker
+    ui.add_body_html("""
         <script>
-            // Minimal service worker registration - just prevents 404 errors
-            if ('serviceWorker' in navigator) {{
-                window.addEventListener('load', function() {{
-                    navigator.serviceWorker.register('/service_worker.js')
-                        .catch(function(error) {{
-                            console.log('ServiceWorker registration failed: ', error);
-                        }});
-                }});
-            }}
+            if ('serviceWorker' in navigator) {
+                navigator.serviceWorker.register('/service_worker.js')
+                    .then(reg => console.log('Service Worker registered', reg))
+                    .catch(err => console.log('Service Worker registration failed', err));
+            }
         </script>
     """)
 
-
-    # Simplified CSS using NiceGUI's built-in dark mode
+    # Enhanced healthcare styling with soft gradients and shadows
     ui.add_css(f"""
         @import url('https://fonts.googleapis.com/css2?family=Inter:wght@400;500;600&display=swap');
 
-<<<<<<< HEAD
-        /* Basic styling */
-        html, body {{
-=======
         body {{
             background: linear-gradient(135deg, {config.mint} 0%, {config.background} 30%, #FFFCF9 100%) !important;
->>>>>>> 2e4439b9
             font-family: 'Inter', system-ui, sans-serif !important;
-            background: linear-gradient(135deg, #FAFBFC 0%, #FFF5F7 100%) !important;
-            color: {config.palette["text"]} !important;
-        }}
-
-<<<<<<< HEAD
-        /* Dark mode handled by NiceGUI's built-in system */
-        body.body--dark {{
-            background: linear-gradient(135deg, #1a1a1a 0%, #2d2d2d 100%) !important;
-            color: #f0f0f0 !important;
-        }}
-
-        /* MammoChat branding for light mode */
-        .q-header {{ background: linear-gradient(135deg, #F4B8C5 0%, #E8A0B8 100%) !important; }}
-        .q-footer {{ background: rgba(248, 250, 252, 0.95) !important; }}
-
-        /* Dark mode header and footer handled by NiceGUI */
-        body.body--dark .q-header {{ background: linear-gradient(135deg, #2d1b2d 0%, #3d2d4d 100%) !important; }}
-        body.body--dark .q-footer {{ background: rgba(30, 30, 30, 0.95) !important; }}
-
-        /* Selection styling */
-        ::selection {{ background: rgba(244, 184, 197, 0.3) !important; }}
-        body.body--dark ::selection {{ background: rgba(167, 227, 213, 0.3) !important; }}
-
-        /* Responsive header improvements */
-        .q-header .row {{
-            min-width: 0; /* Prevent flex item overflow */
-        }}
-
-        .q-header img {{
-            flex-shrink: 0; /* Prevent logo from shrinking */
-            max-width: 100%; /* Ensure logo fits container */
-        }}
-
-        /* Mobile-first responsive adjustments */
-        @media (max-width: 480px) {{
-            .q-header .row {{
-                padding-left: 0.5rem !important;
-                padding-right: 0.5rem !important;
-            }}
-            .q-header .q-btn {{ margin-left: 0.25rem; }}
-        }}
-
-        /* Ensure logo never overflows on very small screens */
-        @media (max-width: 320px) {{
-            .q-header img {{
-                max-width: 100px !important;
-            }}
-        }}
-
-        /* Nuclear option - eliminate ALL message backgrounds and labels */
-        .q-message,
-        .q-message-sent,
-        .q-message-received,
-        .q-message-label,
-        .q-message-label-container,
-        .q-message-sent .q-message-label,
-        .q-message-received .q-message-label,
-        .q-message__label,
-        .q-message__label-container,
-        [class*="message"],
-        [class*="label"],
-        div[class*="message"] [class*="label"],
-        .q-message > div,
-        .q-message-sent > div,
-        .q-message-received > div {{
-            background: transparent !important;
-            background-color: transparent !important;
-            border: none !important;
-            box-shadow: none !important;
-            outline: none !important;
-        }}
-
-        /* Hide labels completely */
-        .q-message-label,
-        .q-message-label-container,
-        .q-message__label,
-        .q-message__label-container {{
-            display: none !important;
-            opacity: 0 !important;
-            visibility: hidden !important;
-            height: 0 !important;
-            width: 0 !important;
-            margin: 0 !important;
-            padding: 0 !important;
-            overflow: hidden !important;
-            position: absolute !important;
-            left: -9999px !important;
-            top: -9999px !important;
-            z-index: -1 !important;
-        }}
-
-        /* Force message content to start at top */
-        .q-message-text,
-        .q-message-sent .q-message-text,
-        .q-message-received .q-message-text {{
-            margin-top: 0 !important;
-            padding-top: 0 !important;
-            background: transparent !important;
-        }}
-
-        /* Restore default Quasar message pointers/tails with proper styling */
-        .q-message-sent::after {{
-            display: block !important;
-            content: "" !important;
-            position: absolute !important;
-            bottom: 0 !important;
-            right: -8px !important;
-            width: 0 !important;
-            height: 0 !important;
-            border: 8px solid transparent !important;
-            border-left: 8px solid #F4B8C5 !important;
-            border-bottom: none !important;
-        }}
-
-        .q-message-received::before {{
-            display: block !important;
-            content: "" !important;
-            position: absolute !important;
-            bottom: 0 !important;
-            left: -8px !important;
-            width: 0 !important;
-            height: 0 !important;
-            border: 8px solid transparent !important;
-            border-right: 8px solid #f3f4f6 !important;
-            border-bottom: none !important;
-        }}
-
-        /* Dark mode tails */
-        body.body--dark .q-message-sent::after {{
-            border-left-color: #F4B8C5 !important;
-        }}
-
-        body.body--dark .q-message-received::before {{
-            border-right-color: #374151 !important;
-        }}
-
-        /* Make message container background blend seamlessly */
-        .q-message-container,
-        [class*="message"] > div,
-        .q-chat__messages,
-        .q-chat-message {{
-            background: transparent !important;
-            background-color: transparent !important;
-        }}
-
-        /* Ensure the chat area blends with messages */
-        .q-chat,
-        .q-chat__content,
-        .q-chat__messages-container {{
-            background: transparent !important;
-            background-color: transparent !important;
-        }}
-
-        /* ChatGPT/iMessage style message bubbles */
-        .q-message-sent {{
-            background-color: #F4B8C5 !important; /* Pink background for user */
-            color: white !important;
-            border-radius: 18px !important;
-            margin: 4px 12px 4px 50px !important; /* Right side spacing */
-            padding: 12px 16px !important;
-            max-width: 80% !important;
-            align-self: flex-end !important;
-            word-wrap: break-word !important;
-            overflow-wrap: break-word !important;
-            white-space: pre-wrap !important;
-        }}
-
-        .q-message-received {{
-            background-color: #f3f4f6 !important; /* Light grey for AI */
-            color: #1f2937 !important; /* Dark text */
-            border-radius: 18px !important;
-            margin: 4px 50px 4px 12px !important; /* Left side spacing */
-            padding: 12px 16px !important;
-            max-width: 80% !important;
-            align-self: flex-start !important;
-            word-wrap: break-word !important;
-            overflow-wrap: break-word !important;
-            white-space: pre-wrap !important;
-=======
+            color: {config.text} !important;
+            min-height: 100vh !important;
+        }}
+
         /* Cohesive header with subtle pink tinge */
         .q-header {{
             background: linear-gradient(135deg, rgba(255, 252, 254, 0.90) 0%, rgba(254, 250, 253, 0.85) 100%) !important;
@@ -301,43 +128,20 @@
             border-bottom-left-radius: 4px !important;
             border: 1px solid rgba(232, 212, 218, 0.7) !important;
             box-shadow: 0 2px 10px rgba(244, 184, 197, 0.08) !important;
->>>>>>> 2e4439b9
-        }}
-
-        /* Dark mode styling */
-        body.body--dark .q-message-sent {{
-            background-color: #F4B8C5 !important;
-            color: white !important;
-        }}
-
-        body.body--dark .q-message-received {{
-            background-color: #374151 !important;
-            color: #f9fafb !important;
-        }}
-
-<<<<<<< HEAD
-        /* Message container styling for proper chat layout */
-        .q-message-container {{
-            display: flex !important;
-            flex-direction: column !important;
-            gap: 8px !important;
-        }}
-
-        /* Ensure message container allows proper alignment */
-        .q-message-container,
-        [class*="message"] > div {{
-            display: flex !important;
-            flex-direction: column !important;
-        }}
-
-        /* Ensure text content follows bubble colors */
-        .q-message-sent p {{
-            color: white !important;
-        }}
-
-        .q-message-received p {{
-            color: #374151 !important;
-=======
+        }}
+
+        /* Clean input styling */
+        .q-field--outlined .q-field__control {{
+            border: 1px solid {config.border} !important;
+            border-radius: 8px !important;
+            background: {config.surface} !important;
+        }}
+
+        .q-field--outlined.q-field__focused .q-field__control {{
+            border-color: {config.mint} !important;
+            border-width: 2px !important;
+        }}
+
         /* Cohesive button styling */
         .q-btn {{
             background: linear-gradient(135deg, {config.primary_dark} 0%, {config.success} 100%) !important;
@@ -352,89 +156,34 @@
             transform: translateY(-1px) !important;
             box-shadow: 0 4px 14px rgba(199, 229, 212, 0.28) !important;
             background: linear-gradient(135deg, {config.success} 0%, {config.primary_dark} 100%) !important;
->>>>>>> 2e4439b9
-        }}
-
-        body.body--dark .q-message-sent p {{
+        }}
+
+        /* Mint accent elements */
+        .q-header .q-btn,
+        .accent-button {{
+            background: linear-gradient(135deg, {config.mint} 0%, {config.success} 100%) !important;
+            box-shadow: 0 2px 8px rgba(199, 229, 212, 0.12) !important;
+        }}
+
+        .q-header .q-btn:hover,
+        .accent-button:hover {{
+            background: linear-gradient(135deg, {config.success} 0%, {config.mint} 100%) !important;
+            box-shadow: 0 4px 12px rgba(199, 229, 212, 0.2) !important;
+        }}
+
+        /* New conversation button in footer - match Chat text color */
+        .q-footer .q-row .q-btn {{
+            background: {config.slate_gray} !important;
             color: white !important;
-        }}
-
-        body.body--dark .q-message-received p {{
-            color: #f9fafb !important;
-        }}
-
-        /* Chat message text content */
-        .q-message-sent div {{
-            color: white !important;
-        }}
-
-        .q-message-received div {{
-            color: #374151 !important;
-        }}
-
-        body.body--dark .q-message-sent div {{
-            color: white !important;
-        }}
-
-<<<<<<< HEAD
-        body.body--dark .q-message-received div {{
-            color: #f9fafb !important;
-        }}
-
-        /* Theme-aware footer elements */
-        .theme-aware-footer-btn,
-        .q-footer .q-btn {{
-            color: var(--q-primary) !important;
-            background: rgba(244, 184, 197, 0.1) !important;
-            border: 1px solid rgba(244, 184, 197, 0.3) !important;
-            transition: all 0.3s ease !important;
-        }}
-
-        .theme-aware-footer-btn:hover,
-        .q-footer .q-btn:hover {{
-            background: rgba(244, 184, 197, 0.2) !important;
-            border-color: rgba(244, 184, 197, 0.5) !important;
-            transform: translateY(-1px) !important;
-        }}
-
-        body.body--dark .theme-aware-footer-btn,
-        body.body--dark .q-footer .q-btn {{
-            color: var(--q-primary) !important;
-            background: rgba(244, 184, 197, 0.15) !important;
-            border: 1px solid rgba(244, 184, 197, 0.4) !important;
-        }}
-
-        body.body--dark .theme-aware-footer-btn:hover,
-        body.body--dark .q-footer .q-btn:hover {{
-            background: rgba(244, 184, 197, 0.25) !important;
-            border-color: rgba(244, 184, 197, 0.6) !important;
-        }}
-
-        /* Theme-aware input styling */
-        .theme-aware-input .q-field__control {{
-            background: rgba(255, 255, 255, 0.8) !important;
-            border-radius: 24px !important;
-        }}
-
-        body.body--dark .theme-aware-input .q-field__control {{
-            background: rgba(255, 255, 255, 0.05) !important;
-            border: 1px solid rgba(255, 255, 255, 0.2) !important;
-        }}
-
-        /* Ensure all interactive elements use theme colors */
-        .q-btn {{
-            transition: all 0.3s ease !important;
-        }}
-
-        /* Theme-aware page background */
-        .q-page {{
-            background: transparent !important;
-        }}
-
-        /* Proper scrollbar styling for both themes */
-        ::-webkit-scrollbar {{
-            width: 8px;
-=======
+            border: 1px solid {config.slate_gray} !important;
+        }}
+
+        .q-footer .q-row .q-btn:hover {{
+            background: {config.text} !important;
+            border-color: {config.text} !important;
+            box-shadow: 0 2px 8px rgba(90, 79, 92, 0.2) !important;
+        }}
+
         /* Cohesive footer */
         .q-footer {{
             background: linear-gradient(135deg, rgba(255, 252, 254, 0.90) 0%, rgba(254, 250, 253, 0.85) 100%) !important;
@@ -447,29 +196,16 @@
         ::selection {{
             background: rgba(199, 229, 212, 0.25) !important;
             color: {config.text} !important;
->>>>>>> 2e4439b9
-        }}
-
-        ::-webkit-scrollbar-track {{
-            background: rgba(0, 0, 0, 0.1);
-        }}
-
-        ::-webkit-scrollbar-thumb {{
-            background: var(--q-primary);
-            border-radius: 4px;
-        }}
-
-        ::-webkit-scrollbar-thumb:hover {{
-            background: var(--q-primary);
-            opacity: 0.8;
-        }}
-
-        body.body--dark ::-webkit-scrollbar-track {{
-            background: rgba(255, 255, 255, 0.1);
-        }}
-
-        body.body--dark ::-webkit-scrollbar-thumb {{
-            background: var(--q-accent);
+        }}
+
+        /* Enhanced markdown for better readability */
+        .markdown p {{
+            color: {config.text_secondary} !important;
+            line-height: 1.6 !important;
+        }}
+
+        .markdown strong {{
+            color: {config.text} !important;
         }}
 
         /* Cohesive healthcare dark mode */
@@ -568,11 +304,12 @@
         }}
     """)
 
-    # Layout styling
+    # The queries below are used to expand the content down to the footer
     ui.query('.q-page').classes('flex')
     ui.query('.nicegui-content').classes('w-full')
 
     async def send() -> None:
+        """Send message and get AI response."""
         question = text.value
         text.value = ""
 
@@ -585,19 +322,18 @@
         # Add user message
         messages.append({"role": "user", "content": question})
 
-        # Display messages with proper NiceGUI theming and sanitization
+        # Display messages following NiceGUI example pattern - EXACT structure
         with message_container:
-            # User message - pink branding colors
-            ui.chat_message(text=question, name="You", sent=True).props('bg-color=primary text-color=white')
-            # Assistant response - grey styling
-            response_message = ui.chat_message(name="MammoChat", sent=False).props('bg-color=grey-3 text-color=grey-9')
+            ui.chat_message(text=question, name="You", sent=True)
+            # Assistant response: use branded grey background
+            response_message = ui.chat_message(name="MammoChat", sent=False).props('bg-color=grey-2')
 
         # Scroll down after user message is sent
         await ui.run_javascript("window.scrollTo({top: document.body.scrollHeight, behavior: 'smooth'})")
 
-        # Minimal thinking indicator - use pink color directly
+        # Minimal thinking indicator
         with response_message:
-            ui.spinner(type="dots", size="sm").props('color=pink').classes('opacity-60')
+            ui.spinner(type="dots", size="sm", color="primary").classes('opacity-60')
 
         logger.info("streaming_ai_response", history_length=len(messages)-1)
 
@@ -605,25 +341,22 @@
         response = ""
         chunk_count = 0
         try:
-            print(f"📨 [DEBUG] Starting to stream AI response for question: '{question[:50]}...'")
             async for chunk in ai_service.stream_chat(question, messages[:-1]):
                 response += chunk
                 chunk_count += 1
-                print(f"📨 [DEBUG] Received chunk {chunk_count}: '{chunk}' (total: {len(response)})")
 
                 # Update the message in real-time
                 response_message.clear()
                 with response_message:
-                    ui.html(response, sanitize=False)
+                    ui.markdown(response)
                 ui.run_javascript("window.scrollTo(0, document.body.scrollHeight)")
 
-            print(f"📨 [DEBUG] AI response streaming completed - {chunk_count} chunks, {len(response)} chars")
             logger.info("ai_response_complete", chunks=chunk_count, length=len(response))
         except Exception as e:
             logger.error("ai_response_failed", error=str(e))
             response_message.clear()
             with response_message:
-                ui.html(f"<p>⚠️ Error: {str(e)}</p>", sanitize=False)
+                ui.markdown(f"⚠️ Error: {str(e)}")
 
         # Store response in message history (thinking indicator auto-cleared when message updated)
         messages.append({"role": "assistant", "content": response})
@@ -632,77 +365,103 @@
         ui.run_javascript("window.scrollTo(0, document.body.scrollHeight)")
 
     def new_conversation() -> None:
+        """Start a new conversation."""
         messages.clear()
         message_container.clear()
         logger.info("new_conversation_started")
 
-    # Clean header with white logo and visible tagline
+    # Full-width responsive layout
+    ui.query(".q-page").classes("flex")
+    ui.query(".nicegui-content").classes("w-full")
+
+    # Create dark mode instance - start with False (light mode) to allow toggling
+    dark = ui.dark_mode(value=False)
+
+    # Header - clean and simple
     with ui.header().classes("q-header"):
-        with ui.row().classes("w-full items-center justify-between px-2 sm:px-4 py-3 max-w-4xl mx-auto"):
-            # Left side: Logo and tagline
-            with ui.row().classes('items-center gap-2 sm:gap-3 flex-shrink-0'):
-                ui.html('''
-                <div class="flex items-center">
-                    <svg width="32" height="32" viewBox="0 0 64 64" fill="none" xmlns="http://www.w3.org/2000/svg" class="sm:w-10 sm:h-10 w-8 h-8">
-                        <path d="M48 16C48 11.5817 44.4183 8 40 8H16C11.5817 8 8 11.5817 8 16V36C8 40.4183 11.5817 44 16 44H20V52L28 44H40C44.4183 44 48 40.4183 48 36V16Z"
-                              fill="white" opacity="0.9"/>
-                        <path d="M28 20C28 16.6863 30.6863 14 34 14C35.6569 14 37.1569 14.6716 38.2426 15.7574C39.3284 14.6716 40.8284 14 42.4853 14C45.799 14 48.4853 16.6863 48.4853 20C48.4853 21.3062 48.0615 22.512 47.3431 23.4853L38.2426 32.5858L29.1421 23.4853C28.4237 22.512 28 21.3062 28 20Z"
-                              fill="white"/>
+        with ui.row().classes("w-full items-center justify-between px-6 py-3 max-w-5xl mx-auto"):
+            # Logo with SVG - sophisticated tri-color design
+            with ui.row().classes('items-center gap-3'):
+                ui.html(content=f'''
+                    <svg width="200" height="50" viewBox="0 0 300 80" fill="none" xmlns="http://www.w3.org/2000/svg">
+                      <defs>
+                        <linearGradient id="heartGradient" x1="0%" y1="0%" x2="100%" y2="100%">
+                          <stop offset="0%" style="stop-color:{config.primary_dark};stop-opacity:1" />
+                          <stop offset="100%" style="stop-color:{config.success};stop-opacity:1" />
+                        </linearGradient>
+                        <linearGradient id="bubbleGradient" x1="0%" y1="0%" x2="100%" y2="100%">
+                          <stop offset="0%" style="stop-color:{config.mint};stop-opacity:0.15" />
+                          <stop offset="100%" style="stop-color:{config.secondary};stop-opacity:0.1" />
+                        </linearGradient>
+                        <filter id="dropshadow" x="-20%" y="-20%" width="140%" height="140%">
+                          <feDropShadow dx="0" dy="2" stdDeviation="4" flood-color="{config.primary}" flood-opacity="0.2"/>
+                        </filter>
+                      </defs>
+                      <!-- Chat bubble background with mint gradient -->
+                      <path d="M60 20C60 14.4772 55.5228 10 50 10H20C14.4772 10 10 14.4772 10 20V45C10 50.5228 14.4772 55 20 55H25V65L35 55H50C55.5228 55 60 50.5228 60 45V20Z"
+                            fill="url(#bubbleGradient)" filter="url(#dropshadow)"/>
+                      <!-- Heart with enhanced gradient -->
+                      <path d="M35 25C35 20.0294 39.0294 16 44 16C46.2091 16 48.1569 17.3431 49.2426 19.2426C50.3284 17.3431 52.2761 16 54.4853 16C59.4559 16 63.4853 20.0294 63.4853 25C63.4853 26.7909 62.8112 28.359 61.732 29.4853L49.2426 40.8284L36.7529 29.4853C35.6737 28.359 35 26.7909 35 25Z"
+                            fill="url(#heartGradient)" filter="url(#dropshadow)"/>
+                      <!-- Heart highlights -->
+                      <circle cx="47" cy="30" r="2" fill="white" opacity="0.9"/>
+                      <circle cx="45" cy="27" r="1" fill="white" opacity="0.7"/>
+                      <!-- Enhanced MammoChat text with consistent typing color scheme -->
+                      <text x="85" y="50" font-family="Inter, system-ui, sans-serif" font-size="36" font-weight="800" fill="{config.primary_dark}" letter-spacing="-1px">Mammo</text>
+                      <text x="215" y="50" font-family="Inter, system-ui, sans-serif" font-size="36" font-weight="700" fill="{config.slate_gray}" letter-spacing="-1px">Chat</text>
                     </svg>
-                    <span class="text-white font-bold text-lg sm:text-xl ml-2 sm:ml-3">MammoChat</span>
-                </div>
-                ''', sanitize=False).classes('flex items-center')
-                ui.label('Your journey, together').classes('text-xs sm:text-sm text-white opacity-80 ml-3 sm:ml-4')
-                ui.label('Your journey, together').classes('text-xs sm:text-sm text-white opacity-80 hidden xs:inline')
-
-            # Right side: Dark mode toggle
-            with ui.row().classes('items-center gap-2 flex-shrink-0'):
-                # Dark mode toggle
-                ui.button(icon='dark_mode', on_click=lambda: dark.toggle()).props('flat dense color=white').classes('flex-shrink-0')
+                ''', sanitize=False)
+
+            # Right side: tagline and dark mode
+            with ui.row().classes('items-center gap-4'):
+                # Tagline - warmer color for better cohesion
+                ui.label(config.app_tagline).classes('text-sm').style(f'color: {config.text_secondary}')
+
+                # Dark mode toggle - smaller icon for better balance
+                toggle = ui.icon('dark_mode', size='md', color='grey-9').classes('cursor-pointer')
+                toggle.on('click', lambda: dark.toggle())
+                toggle.bind_name_from(dark, 'value', backward=lambda v: 'light_mode' if v else 'dark_mode')
 
     # Spacious, comfortable message area
     with ui.column().classes("w-full max-w-3xl mx-auto flex-grow items-stretch py-6 px-4"):
         message_container = ui.column().classes("items-stretch")
 
-        # Welcome message when app first loads - grey AI styling
+        # Welcome message when app first loads
         with message_container:
-            welcome = ui.chat_message(name="MammoChat", sent=False).props('bg-color=grey-3 text-color=grey-9')
+            welcome = ui.chat_message(name="MammoChat", sent=False).props('bg-color=grey-1')
             with welcome:
-                ui.label('''
-Welcome to MammoChat!
-
+                ui.markdown('''
 I'm here to support you on your breast cancer journey. I can help you:
 
-- Find clinical trials that match your situation
-- Connect with communities of patients with similar experiences
-- Understand information about treatments and options
-- Navigate your healthcare with confidence
-
-How can I support you today?
-                '''.strip()).classes('whitespace-pre-wrap')
-
-    # Theme-aware footer with input area
+- 💊 **Find Clinical Trials** – Discover and match you with trials that fit your specific diagnosis and situation
+- 👥 **Connect with Peers** – Match you with other patients who share similar experiences and understand your journey
+- 💪 **Make Informed Decisions** – Feel confident and empowered about your healthcare path
+
+I remember our conversations and your unique situation, so you never have to repeat yourself. Whether you need clinical trial matches, peer connections, or just someone to talk to, I'm here to walk alongside you every step of the way.
+
+**How can I support you today?** 💗
+                '''.strip())
+
+    # Footer with sophisticated glass-morphism effect
     with ui.footer().classes("q-footer"):
-        with ui.row().classes("w-full items-center gap-3 px-4 py-3 max-w-4xl mx-auto"):
-            # New conversation button - theme-aware styling
+        with ui.row().classes("w-full items-center gap-3 px-6 py-3 max-w-5xl mx-auto"):
+            # New conversation button
             ui.button(icon="add", on_click=new_conversation) \
                 .props("round unelevated") \
-                .classes("theme-aware-footer-btn") \
                 .tooltip('Start a new conversation')
 
-            # Text input - theme-aware styling
+            # Text input
             text = (
                 ui.textarea(placeholder="Share what's on your mind...")
                 .props("outlined autogrow rounded")
-                .classes("flex-grow theme-aware-input")
+                .classes("flex-grow")
                 .style("max-height: 120px;")
                 .on("keydown.enter", send)
             )
 
-            # Send button - theme-aware styling
+            # Send button
             ui.button(icon="send", on_click=send) \
                 .props("round unelevated") \
-                .classes("theme-aware-footer-btn") \
                 .tooltip('Send message')
 
 
@@ -713,6 +472,7 @@
         title="MammoChat",
         host=config.host,
         port=config.port,
-        reload=False,
-        show=True,
+        reload=True,
+        show=False,
+        reconnect_timeout=30.0,  # Increase reconnect timeout
     )